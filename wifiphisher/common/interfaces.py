--- conflicted
+++ resolved
@@ -542,9 +542,5 @@
         :return: None
         :rtype: None 
         """
-<<<<<<< HEAD
         self.reset_ifaces_to_managed()
-=======
-        self.reset_ifaces_to_managed()
-        self.recover_mac_address_to_original()
->>>>>>> cc52f0d7
+        self.recover_mac_address_to_original()