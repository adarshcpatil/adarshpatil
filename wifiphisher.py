--- conflicted
+++ resolved
@@ -877,11 +877,7 @@
     # Only for systems with airmon-ng installed
     if os.path.isfile('/usr/sbin/airmon-ng'):
         proc = Popen(['airmon-ng', 'check', 'kill'], stdout=PIPE, stderr=DN)
-<<<<<<< HEAD
-
-=======
-        
->>>>>>> 4c42f2bf
+
     # Get hostapd if needed
     get_hostapd()
 
